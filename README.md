--- conflicted
+++ resolved
@@ -27,19 +27,8 @@
 
 ## The Latest Release
 
-<<<<<<< HEAD
 ExternalDNS allows you to keep selected zones (via `--domain-filter`) synchronized with Ingresses and Services of `type=LoadBalancer` and nodes in various cloud providers:
-=======
----
-**WARNING**
-Releases v0.12.0 - v0.12.2 (current) have a *major* bug for InfoBlox providers. It will cause *all* DNS records not managed by external-dns to be deleted. This was identified in issue [#2931](https://github.com/kubernetes-sigs/external-dns/issues/2931) and fixed in PR [#2890](https://github.com/kubernetes-sigs/external-dns/pull/2890). *BUT* there is no external-dns release with this fix.
-
-Do *not* upgrade to these versions if you use external-dns
-
----
-
-ExternalDNS allows you to keep selected zones (via `--domain-filter`) synchronized with Ingresses and Services of `type=LoadBalancer` and nodes in various DNS providers:
->>>>>>> 2f4c40b4
+
 * [Google Cloud DNS](https://cloud.google.com/dns/docs/)
 * [AWS Route 53](https://aws.amazon.com/route53/)
 * [AWS Cloud Map](https://docs.aws.amazon.com/cloud-map/)
