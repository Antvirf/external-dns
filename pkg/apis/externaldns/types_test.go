--- conflicted
+++ resolved
@@ -145,13 +145,10 @@
 		CRDSourceAPIVersion:         "test.k8s.io/v1alpha1",
 		CRDSourceKind:               "Endpoint",
 		RcodezeroTXTEncrypt:         true,
-<<<<<<< HEAD
+		NS1Endpoint:                 "https://api.example.com/v1",
+		NS1IgnoreSSL:                true,
 		TransIPAccountName:          "transip",
 		TransIPPrivateKeyFile:       "/path/to/transip.key",
-=======
-		NS1Endpoint:                 "https://api.example.com/v1",
-		NS1IgnoreSSL:                true,
->>>>>>> 7e9b883a
 	}
 
 	// minimal config with istio gateway source and multiple ingressgateway load balancer services
@@ -293,13 +290,10 @@
 				"--crd-source-apiversion=test.k8s.io/v1alpha1",
 				"--crd-source-kind=Endpoint",
 				"--rcodezero-txt-encrypt",
-<<<<<<< HEAD
+				"--ns1-endpoint=https://api.example.com/v1",
+				"--ns1-ignoressl",
 				"--transip-account=transip",
 				"--transip-keyfile=/path/to/transip.key",
-=======
-				"--ns1-endpoint=https://api.example.com/v1",
-				"--ns1-ignoressl",
->>>>>>> 7e9b883a
 			},
 			envVars:  map[string]string{},
 			expected: overriddenConfig,
@@ -365,13 +359,10 @@
 				"EXTERNAL_DNS_CRD_SOURCE_APIVERSION":      "test.k8s.io/v1alpha1",
 				"EXTERNAL_DNS_CRD_SOURCE_KIND":            "Endpoint",
 				"EXTERNAL_DNS_RCODEZERO_TXT_ENCRYPT":      "1",
-<<<<<<< HEAD
+				"EXTERNAL_DNS_NS1_ENDPOINT":               "https://api.example.com/v1",
+				"EXTERNAL_DNS_NS1_IGNORESSL":              "1",
 				"EXTERNAL_DNS_TRANSIP_ACCOUNT":            "transip",
 				"EXTERNAL_DNS_TRANSIP_KEYFILE":            "/path/to/transip.key",
-=======
-				"EXTERNAL_DNS_NS1_ENDPOINT":               "https://api.example.com/v1",
-				"EXTERNAL_DNS_NS1_IGNORESSL":              "1",
->>>>>>> 7e9b883a
 			},
 			expected: overriddenConfig,
 		},
