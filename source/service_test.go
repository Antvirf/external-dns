--- conflicted
+++ resolved
@@ -64,24 +64,15 @@
 		},
 	} {
 		t.Run(ti.title, func(t *testing.T) {
-<<<<<<< HEAD
 			_, err := NewServiceSource(&Config{
 				KubeClient:   fake.NewSimpleClientset(),
 				FQDNTemplate: ti.fqdnTemplate,
 			})
-			if ti.expectError && err == nil {
-				t.Error("invalid template should return err")
-			}
-			if !ti.expectError && err != nil {
-				t.Error(err)
-=======
-			_, err := NewServiceSource(fake.NewSimpleClientset(), "", ti.fqdntemplate, "")
 
 			if ti.expectError {
 				assert.Error(t, err)
 			} else {
 				assert.NoError(t, err)
->>>>>>> bfcb6a1d
 			}
 		})
 	}
@@ -413,17 +404,13 @@
 			require.NoError(t, err)
 
 			// Create our object under test and get the endpoints.
-<<<<<<< HEAD
 			client, _ := NewServiceSource(&Config{
 				KubeClient:    kubernetes,
 				Namespace:     tc.targetNamespace,
 				FQDNTemplate:  tc.fqdnTemplate,
 				Compatibility: tc.compatibility,
 			})
-=======
-			client, err := NewServiceSource(kubernetes, tc.targetNamespace, tc.fqdntemplate, tc.compatibility)
 			require.NoError(t, err)
->>>>>>> bfcb6a1d
 
 			endpoints, err := client.Endpoints()
 			if tc.expectError {
@@ -462,12 +449,8 @@
 	_, err := kubernetes.CoreV1().Services(service.Namespace).Create(service)
 	require.NoError(b, err)
 
-<<<<<<< HEAD
 	client, _ := NewServiceSource(&Config{KubeClient: kubernetes})
-=======
-	client, err := NewServiceSource(kubernetes, v1.NamespaceAll, "", "")
 	require.NoError(b, err)
->>>>>>> bfcb6a1d
 
 	for i := 0; i < b.N; i++ {
 		_, err := client.Endpoints()
